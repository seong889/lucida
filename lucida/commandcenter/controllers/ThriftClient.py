--- conflicted
+++ resolved
@@ -10,13 +10,8 @@
 import Config
 import os
 import sys
-<<<<<<< HEAD
-reload(sys)  
-sys.setdefaultencoding('utf8')
-=======
 reload(sys)
 sys.setdefaultencoding('utf8') # solve UnicodeDecodeError
->>>>>>> ae80745d
 
 
 class ThriftClient(object):	
